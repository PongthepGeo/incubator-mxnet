--- conflicted
+++ resolved
@@ -302,60 +302,7 @@
         eval_metric.reset()
         nbatch = 0
         # Iterate over training data.
-<<<<<<< HEAD
         train_data.reset()
-        for data_batch in train_data:
-            _load_data(data_batch, data_arrays)
-            _load_label(data_batch, label_arrays)
-
-            # forward backward pass
-            for texec, islice in zip(train_execs, slices):
-                texec.forward(is_train=True)
-                for cpu_out, dev_out in zip(cpu_output_arrays, texec.outputs):
-                    dev_out.copyto(cpu_out[islice])
-                #texec.outputs[0].copyto(out_cpu_array[islice])
-            for texec in train_execs:
-                texec.backward()
-
-            # update the parameters
-            for index, pair in enumerate(zip(param_arrays, grad_arrays)):
-                arg_list, grad_list = pair
-                if grad_list[0] is None:
-                    continue
-                # Gradient synchronization
-                if kvstore:
-                    # push gradient, priority is negative index
-                    kvstore.push(index, grad_list, priority=-index)
-                    if update_on_kvstore:
-                        # pull back the weights
-                        kvstore.pull(index, arg_list, priority=-index)
-                    else:
-                        # pull back the sum gradients, to the same locations.
-                        kvstore.pull(index, grad_list, priority=-index)
-                if not update_on_kvstore:
-                    for k, p in enumerate(zip(arg_list, grad_list)):
-                        # faked an index here, to make optimizer create diff
-                        # state for the same index but on diff devs, TODO(mli)
-                        # use a better solution latter
-                        w, g = p
-                        updater(index*num_device+k, g, w)
-
-            nbatch += 1
-            # batch callback (for print purpose)
-            if batch_end_callback != None:
-                batch_end_params = BatchEndParam(epoch=epoch,
-                                                 nbatch=nbatch,
-                                                 eval_metric=eval_metric)
-                if isinstance(batch_end_callback, list):
-                    for call in batch_end_callback:
-                        call(batch_end_params)
-                else:
-                    batch_end_callback(batch_end_params)
-
-            # evaluate at end, so out_cpu_array can lazy copy
-            eval_metric.update(data_batch.label, cpu_output_arrays)
-=======
-        while True:
             for data, label in train_data:
                 # Copy data into the target
                 for target, islice in zip(arg_blocks[label_index], slices):
@@ -368,26 +315,11 @@
                     texec.outputs[0].copyto(out_cpu_array[islice])
                 for texec in train_execs:
                     texec.backward()
-                # update the parameters
-                for index, pair in enumerate(zip(arg_blocks, grad_blocks)):
-                    arg_list, grad_list = pair
-                    if grad_list[0] is None:
-                        continue
-                    # Gradient synchronization
-                    if kvstore:
-                        # push gradient, priority is negative index
-                        kvstore.push(index, grad_list, priority=-index)
-                        if update_on_kvstore:
-                            # pull back the weights
-                            kvstore.pull(index, arg_list, priority=-index)
-                        else:
-                            # pull back the sum gradients, to the same locations.
-                            kvstore.pull(index, grad_list, priority=-index)
-                    if not update_on_kvstore:
-                        for k, p in enumerate(zip(arg_list, grad_list)):
+        for data_batch in train_data:
+            _load_data(data_batch, data_arrays)
                             # faked an index here, to make optimizer create diff
                             # state for the same index but on diff devs, TODO(mli)
-                            # use a better solution latter
+            _load_label(data_batch, label_arrays)
                             w, g = p
                             updater(index*num_device+k, g, w)
 
@@ -397,29 +329,51 @@
                     batch_end_params = BatchEndParam(epoch=epoch,
                                                      nbatch=nbatch,
                                                      eval_metric=eval_metric)
-                    if isinstance(batch_end_callback, list):
+                for cpu_out, dev_out in zip(cpu_output_arrays, texec.outputs):
                         for call in batch_end_callback:
-                            call(batch_end_params)
+                    dev_out.copyto(cpu_out[islice])
+                #texec.outputs[0].copyto(out_cpu_array[islice])
+            for texec in train_execs:
+                texec.backward()
+
+                # this epoch is done
+            for index, pair in enumerate(zip(param_arrays, grad_arrays)):
+                arg_list, grad_list = pair
+                if grad_list[0] is None:
+                if epoch_size is not None and nbatch == epoch_size:
+                # Gradient synchronization
+                if kvstore:
+                    # push gradient, priority is negative index
+                    kvstore.push(index, grad_list, priority=-index)
+                    if update_on_kvstore:
+                        # pull back the weights
+                        kvstore.pull(index, arg_list, priority=-index)
                     else:
-                        batch_end_callback(batch_end_params)
-                # evaluate at end, so out_cpu_array can lazy copy
-                eval_metric.update(label, out_cpu_array)
-
-                # this epoch is done
-                if epoch_size is not None and nbatch == epoch_size:
                     break
+                        kvstore.pull(index, grad_list, priority=-index)
+                if not update_on_kvstore:
+                    for k, p in enumerate(zip(arg_list, grad_list)):
+                        # faked an index here, to make optimizer create diff
+                        # state for the same index but on diff devs, TODO(mli)
+                        # use a better solution latter
+                        w, g = p
+                        updater(index*num_device+k, g, w)
 
             # reset the training data if reach the end of train_data, we only
+            # batch callback (for print purpose)
+            if batch_end_callback != None:
+                batch_end_params = BatchEndParam(epoch=epoch,
+                                                 nbatch=nbatch,
             # need to deal with the following two situations:
             # 1. epoch_size is None:
             # 2. epoch_size is not None but nbatch != epoch_size:
             if epoch_size is None or nbatch != epoch_size:
+                else:
                 train_data.reset()
 
             # this epoch is done
             if epoch_size is None or nbatch == epoch_size:
-                break
->>>>>>> baa30a20
+            eval_metric.update(data_batch.label, cpu_output_arrays)
 
         name, value = eval_metric.get()
         logger.info('Epoch[%d] Train-%s=%f', epoch, name, value)
